--- conflicted
+++ resolved
@@ -45,11 +45,7 @@
     @Override
     public NihmsSubmission build(String formDataUrl) throws InvalidModel {
         Properties properties = new Properties();
-<<<<<<< HEAD
-=======
-        InputStream is = null;
->>>>>>> 9fc8ae85
-
+      
         //The submission object to populate
         NihmsSubmission submission = new NihmsSubmission();
 
@@ -66,17 +62,10 @@
         NihmsMetadata.Person person = new NihmsMetadata.Person();
         List<NihmsMetadata.Person> persons = new ArrayList<>();
 
-<<<<<<< HEAD
         try (InputStream is = new FileInputStream(formDataUrl)){
             if (is == null) {
                 throw new InvalidModel("Sorry, unable to find submission properties file " + formDataUrl);
-=======
-        try {
-            is = new FileInputStream(formDataUrl);
-            if (is == null) {
-                System.out.println("Sorry, unable to find submission properties file " + formDataUrl);
-                return null;
->>>>>>> 9fc8ae85
+        
             }
 
             properties.load(is);
@@ -116,15 +105,7 @@
 
                     //manuscript metadata
                     case NihmsBuilderPropertyNames.NIHMS_MANUSCRIPT_DOI:
-<<<<<<< HEAD
-                        manuscript.setDoi(URI.create(value));
-=======
-                        try {
-                            manuscript.setDoi(new URI(value));
-                        } catch (URISyntaxException e1) {
-                            e1.printStackTrace();
-                        }
->>>>>>> 9fc8ae85
+                        manuscript.setDoi(URI.create(value));                    
                         break;
                     case NihmsBuilderPropertyNames.NIHMS_MANUSCRIPT_ID:
                         manuscript.setNihmsId(value);
@@ -177,21 +158,9 @@
             submission.setMetadata(metadata);
 
         } catch (IOException ioe) {
-<<<<<<< HEAD
             throw new InvalidModel(ioe.getMessage());
-=======
-            ioe.printStackTrace();
-        } finally {
-            if (is != null) {
-                try {
-                    is.close();
-                } catch (IOException ioe) {
-                    ioe.printStackTrace();
-                }
-            }
->>>>>>> 9fc8ae85
         }
-
+      
         return submission;
     }
 

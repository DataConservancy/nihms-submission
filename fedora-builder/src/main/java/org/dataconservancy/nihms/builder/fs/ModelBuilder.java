/*
 * Copyright 2018 Johns Hopkins University
 *
 * Licensed under the Apache License, Version 2.0 (the "License");
 * you may not use this file except in compliance with the License.
 * You may obtain a copy of the License at
 *
 *     http://www.apache.org/licenses/LICENSE-2.0
 *
 * Unless required by applicable law or agreed to in writing, software
 * distributed under the License is distributed on an "AS IS" BASIS,
 * WITHOUT WARRANTIES OR CONDITIONS OF ANY KIND, either express or implied.
 * See the License for the specific language governing permissions and
 * limitations under the License.
 */

package org.dataconservancy.nihms.builder.fs;

import com.google.gson.JsonArray;
import com.google.gson.JsonElement;
import com.google.gson.JsonObject;
import com.google.gson.JsonParser;
import org.dataconservancy.nihms.builder.InvalidModel;
import org.dataconservancy.nihms.model.DepositFile;
import org.dataconservancy.nihms.model.DepositFileType;
import org.dataconservancy.nihms.model.DepositManifest;
import org.dataconservancy.nihms.model.DepositMetadata;
import org.dataconservancy.nihms.model.DepositSubmission;
import org.dataconservancy.pass.model.File;
import org.dataconservancy.pass.model.Funder;
import org.dataconservancy.pass.model.Grant;
import org.dataconservancy.pass.model.Journal;
import org.dataconservancy.pass.model.PassEntity;
import org.dataconservancy.pass.model.Publication;
import org.dataconservancy.pass.model.Repository;
import org.dataconservancy.pass.model.Submission;
import org.dataconservancy.pass.model.User;

import java.net.MalformedURLException;
import java.net.URI;
import java.net.URISyntaxException;
import java.net.URL;
import java.time.LocalDate;
import java.time.LocalDateTime;
import java.time.ZoneId;
import java.time.ZonedDateTime;
import java.time.format.DateTimeFormatter;
import java.util.ArrayList;
import java.util.HashMap;
import java.util.Optional;

/***
 * Base class for copying deposit-submission data from Fedora-based sources into the deposit data model.
 * Copies relevant fields from a collection of PassEntity objects, starting with the Submission entity
 * that is the root of the data tree.
 *
 * Presently, neither the Fedora data model nor the deposit submission data model are finalized,
 * so many fields from the models are still unused or unset.  These fields are identified in
 * comments in this class.
 *
 * @author Ben Trumbore (wbt3@cornell.edu)
 */
abstract class ModelBuilder {

    // Creates a DepositMetadata person with the person's context passed as parameters.
    // Note that callers currently protect against adding a person twice (as both an author and PI).
    private DepositMetadata.Person createPerson(User userEntity, boolean isPi, boolean isCoPI, boolean isAuthor) {
        DepositMetadata.Person person = new DepositMetadata.Person();
        person.setFirstName(userEntity.getFirstName());
        person.setMiddleName(userEntity.getMiddleName());
        person.setLastName(userEntity.getLastName());
        person.setEmail(userEntity.getEmail());
        person.setPi(isPi);
        person.setCorrespondingPi(isCoPI);
        person.setAuthor(isAuthor);
        // Available User data for which there is no place in the existing DepositMetadata.Person:
        // Leave commented out until this metadata is to be used.  Protect against NPEs.
//        String username = userEntity.getUsername();
//        String displayName = userEntity.getDisplayName();
//        String affiliation = userEntity.getAffiliation();
//        String institutionalId = userEntity.getInstitutionalId();
//        String localKey = userEntity.getLocalKey();
//        String orcidId = userEntity.getOrcidId();
//        for (User.Role role : userEntity.getRoles()) {
//        }

        return person;
    }

    // Convenience method for retrieving a boolean property.  Should the default be true or false?
    private Optional<Boolean> getBooleanProperty(JsonObject parent, String name) {
        if (parent.has(name)) {
            return Optional.of(parent.get(name).getAsBoolean());
        }
        return Optional.empty();
    }

    // Convenience method for retrieving a string property.  Should the default be empty or null?
    private Optional<String> getStringProperty(JsonObject parent, String name) {
        if (parent.has(name)) {
            return Optional.of(parent.get(name).getAsString());
        }

        return Optional.empty();
    }

    // The following four methods are based on a single sample of PASS submission metadata at
    // https://github.com/OA-PASS/pass-ember/issues/194.
    private void processCommonMetadata(DepositMetadata metadata, JsonObject submissionData)
            throws InvalidModel {

        // Is this tile for manuscript or article or both?
        getStringProperty(submissionData, "title")
                .ifPresent(title -> {
                    metadata.getManuscriptMetadata().setTitle(title);
                    metadata.getArticleMetadata().setTitle(title);
        });

        getStringProperty(submissionData, "abstract")
                .ifPresent(abs -> metadata.getManuscriptMetadata().setMsAbstract(abs));

        getStringProperty(submissionData, "journal-title")
                .ifPresent(jTitle -> metadata.getJournalMetadata().setJournalTitle(jTitle));

        // Leave commented out until this metadata is to be used.  Protect against NPEs.
//        String journalTitleShort = getStringProperty(submissionData, "journal-title-short");
//        String volume = getStringProperty(submissionData, "volume");
//        String issue = getStringProperty(submissionData, "issue");
//        String subjects = getStringProperty(submissionData, "subjects");

        getStringProperty(submissionData, "URL").ifPresent(url -> {
            try {
                metadata.getManuscriptMetadata().setManuscriptUrl(new URL(url));
            } catch (MalformedURLException e) {
                InvalidModel im = new InvalidModel(String.format("Data file '%s' contained an invalid URL.", url), e);
                throw new RuntimeException(im.getMessage(), im);
            }
        });

        // Leave commented out until this metadata is to be used.  Protect against NPEs.
//        JsonArray authors = submissionData.get("authors").getAsJsonArray();
//        for (JsonElement element : authors) {
//            JsonObject author = element.getAsJsonObject();
//            String name = getStringProperty(author, "author");
//            String orcid = getStringProperty(author, "orcid");
//        }
    }

    private void processNihMetadata(DepositMetadata metadata, JsonObject submissionData) {
        getStringProperty(submissionData, "journal-NLMTA-ID")
                .ifPresent(journalId -> metadata.getJournalMetadata().setJournalId(journalId));
        getStringProperty(submissionData, "ISSN")
                .ifPresent(issn -> metadata.getJournalMetadata().setIssn(issn));
    }

    private void processJScholarshipMetadata(DepositMetadata metadata, JsonObject submissionData)
            throws InvalidModel {
        if (! submissionData.has("under-embargo")) {
            return;
        }

        getStringProperty(submissionData, "Embargo-end-date").ifPresent(endDate -> {
            try {
                getBooleanProperty(submissionData, "under-embargo").ifPresent(underEmbargo -> {
                    if (!underEmbargo) {
                        return;
                    }

                    metadata.getArticleMetadata().setUnderEmbargo(underEmbargo);

                    getStringProperty(submissionData, "embargo").ifPresent(embargoTerms -> metadata
                            .getArticleMetadata().setEmbargoTerms(embargoTerms));

                    getBooleanProperty(submissionData, "agreement-to-embargo").ifPresent(agreement -> {
                            if (!agreement) {
                                return;
                            }
                            metadata.getArticleMetadata().setAgreementToEmbargo(agreement);
                            });

                    // TODO - Resolve inconsistent date/date-time formats in metadata and deposit data model
                    // TODO - Fix assumption of local timezone
                    DateTimeFormatter formatter = DateTimeFormatter.ofPattern("MM/dd/yy");
                    LocalDateTime localEndDate = LocalDate.parse(endDate, formatter).atStartOfDay();
                    ZonedDateTime zonedEndDate = localEndDate.atZone(ZoneId.of("America/New_York"));
                    metadata.getArticleMetadata().setEmbargoLiftDate(zonedEndDate);
                });

            } catch (Exception e) {
                InvalidModel im = new InvalidModel(String.format("Data file contained an invalid Date: '%s'.",
                        endDate), e);
                throw new RuntimeException(im.getMessage(), im);
            };
        });
    }

    private void processMetadata(DepositMetadata depositMetadata, String metadataStr)
            throws InvalidModel {
        JsonArray metadataJson = new JsonParser().parse(metadataStr).getAsJsonArray();
        for (JsonElement element : metadataJson) {
            JsonObject obj = element.getAsJsonObject();
            String type = obj.get("id").getAsString();
            JsonObject data = obj.get("data").getAsJsonObject();
            if (type.equals("common")) {
                processCommonMetadata(depositMetadata, data);
            }
            else if (type.equals("nih")) {
                processNihMetadata(depositMetadata, data);
            }
            else if (type.equals("JScholarship")) {
                processJScholarshipMetadata(depositMetadata, data);
            }
        }
    }

    // Walk the tree of PassEntity objects, starting with the Submission entity,
    // to copy the desired source data into a new DepositSubmission data model.
    DepositSubmission createDepositSubmission(Submission submissionEntity, HashMap<URI, PassEntity> entities)
            throws InvalidModel {

        // The submission object to populate
        DepositSubmission submission = new DepositSubmission();

        // Prepare for Metadata
        DepositMetadata metadata = new DepositMetadata();
        submission.setMetadata(metadata);
        DepositMetadata.Manuscript manuscript = new DepositMetadata.Manuscript();
        metadata.setManuscriptMetadata(manuscript);
        DepositMetadata.Article article = new DepositMetadata.Article();
        metadata.setArticleMetadata(article);
        DepositMetadata.Journal journal = new DepositMetadata.Journal();
        metadata.setJournalMetadata(journal);
        ArrayList<DepositMetadata.Person> persons = new ArrayList<>();
        metadata.setPersons(persons);

        // Data from the Submission resource
        submission.setId(submissionEntity.getId().toString());
        // The deposit data model requires a "name" - for now we use the ID.
        submission.setName(submissionEntity.getId().toString());
        // Available Submission data for which there is no place in the existing DepositSubmission:
        // Leave commented out until this metadata is to be used.  Protect against NPEs.
//        Submission.Source source = submissionEntity.getSource();
//        Boolean submitted = submissionEntity.getSubmitted();
//        DateTime submittedDate = submissionEntity.getSubmittedDate();
//        Submission.AggregatedDepositStatus status = submissionEntity.getAggregatedDepositStatus();

        // Data from the Submission's user resource
        User userEntity = (User)entities.get(submissionEntity.getUser());
        persons.add(createPerson(userEntity, true, true, false));

        // Data from the Submission's Publication resource and its referenced Journal and Publisher resources
        Publication publicationEntity = (Publication)entities.get(submissionEntity.getPublication());
        manuscript.setTitle(publicationEntity.getTitle());
        try {
            article.setDoi(new URI(publicationEntity.getDoi()));
        } catch (URISyntaxException e) {
            String msg = String.format("Data file '%s' contained an invalid URI.", publicationEntity.getDoi());
            throw new InvalidModel(msg, e);
        }
        // Available Publication data for which there is no place in the existing deposit model:
        // Some of these properties are ignored because they are overwritten by the metadata, below.
        // Leave commented out until this metadata is to be used.  Protect against NPEs.
//        String publicationAbstract = publicationEntity.getPublicationAbstract();
//        String pmid = publicationEntity.getPmid();
//        String volume = publicationEntity.getVolume();
//        String issue = publicationEntity.getIssue();

        Journal journalEntity = (Journal)entities.get(publicationEntity.getJournal());
        //journal.setJournalTitle(journalEntity.getName());
        for (String issn : journalEntity.getIssns()) {
            // Note: the current model only has room for one ISSN, but Fedora provides multiples
            if (issn == journalEntity.getIssns().get(0)) {
                //journal.setIssn(issn);
            }
        }
        // Is the model's ID the nlmta value?
        //journal.setJournalId(journalEntity.getNlmta());
        // Available data for which there is no place in the existing deposit model:
        // Leave commented out until this metadata is to be used.  Protect against NPEs.
//        PmcParticipation journalParticipation = journalEntity.getPmcParticipation();

        // Publishers are not currently used in deposits, and may be missing from Journal resources.
        /*
        if (journalEntity.getPublisher() != null) {
            Publisher publisherEntity = (Publisher) entities.get(journalEntity.getPublisher());
            // Available data for which there is no place in the existing deposit model:
            String publisherName = publisherEntity.getName();
            PmcParticipation publisherParticipation = publisherEntity.getPmcParticipation();
        }
        */

        // As of 5/14/18, the following data is available from both the Submission metadata
        // and as a member of one of the PassEntity objects referenced by the Submission:
        //      manuscript: title, abstract, volume, issue
        //      journal: title, issn, NLMTA-ID
        // The metadata values are processed AFTER the PassEntity objects so they have precedence.
        processMetadata(metadata, submissionEntity.getMetadata());

        // Data from the Submission's Repository resources
        for (URI repositoryUri : submissionEntity.getRepositories()) {
            Repository repositoryEntity = (Repository)entities.get(repositoryUri);
            // Available Repository data for which there is no place in the existing deposit model:
            // Leave commented out until this metadata is to be used.  Protect against NPEs.
//            String repoName = repositoryEntity.getName();
//            String repoDescription = repositoryEntity.getDescription();
//            URI repoUrl = repositoryEntity.getUrl();
            // (member formSchema should not be needed)
        }

        // Data from the Grant resources
        for (URI grantUri : submissionEntity.getGrants()) {
            Grant grantEntity = (Grant)entities.get(grantUri);
            // Available data for which there is no place in the existing model:
            // Leave commented out until this metadata is to be used.  Protect against NPEs.
//            String awardNum = grantEntity.getAwardNumber();
//            Grant.AwardStatus awardStatus = grantEntity.getAwardStatus();
//            String projectLocalKey = grantEntity.getLocalKey();
//            String projectName = grantEntity.getProjectName();
//            DateTime awardDate = grantEntity.getAwardDate();
//            DateTime startDate = grantEntity.getStartDate();
//            DateTime endDate = grantEntity.getEndDate();

            // Data from the Primary Funder and its Policy resources
//            Funder primaryFunderEntity = (Funder)entities.get(grantEntity.getPrimaryFunder());
//            // Available Funder data for which there is no place in the existing deposit model:
//            String funderName = primaryFunderEntity.getName();
//            URI funderUrl = primaryFunderEntity.getUrl();
//            String funderLocalKey = primaryFunderEntity.getLocalKey();

//            Policy primaryPolicyEntity = (Policy)entities.get(primaryFunderEntity.getPolicy());
//            // Available Policy data for which there is no place in the existing deposit model:
//            String policyTitle = primaryPolicyEntity.getTitle();
//            String description = primaryPolicyEntity.getDescription();
//            URI policyUrl = primaryPolicyEntity.getPolicyUrl();
//            // Policies also have a lists of repositories, which we ignore in favor of the submission's list.

            // Data from Direct Funder and its Policy has the same properties as for the Primary Funder
            Funder directFunderEntity = (Funder)entities.get(grantEntity.getDirectFunder());
//            Policy directPolicy = (Policy)entities.get(directFunderEntity.getPolicy());

            // Data from the User resources for the PI and CoPIs
            User piEntity = (User)entities.get(grantEntity.getPi());
            persons.add(createPerson(piEntity, true, false, false));
            for (URI copiUri : grantEntity.getCoPis()) {
                User copiEntity = (User)entities.get(copiUri);
                persons.add(createPerson(copiEntity, true, false, false));
            }
        }

        // Add Manifest and Files
        DepositManifest manifest = new DepositManifest();
        submission.setManifest(manifest);
        ArrayList<DepositFile> files = new ArrayList<>();
        submission.setFiles(files);
        manifest.setFiles(files);
        DepositFileLabelMaker labelMaker = new DepositFileLabelMaker();

        for (URI key : entities.keySet()) {
            PassEntity entity = entities.get(key);
            if (entity instanceof File) {
                File file = (File)entity;
                // Ignore any Files that do not reference this Submission
                if (file.getSubmission().toString().equals(submissionEntity.getId().toString())) {
                    DepositFile depositFile = new DepositFile();
                    depositFile.setName(file.getName());
                    depositFile.setLocation(file.getUri().toString());
                    // TODO - The client model currently only has "manuscript" and "supplemental" roles.
                    depositFile.setType(DepositFileType.valueOf(file.getFileRole().name().toLowerCase()));
<<<<<<< HEAD
                    depositFile.setLabel(file.getDescription());
=======
                    depositFile.setLabel(labelMaker.label(depositFile.getType(), file.getDescription()));
>>>>>>> c1f8e6e0
                    files.add(depositFile);
                }
            }
        }

        return submission;
    }
}<|MERGE_RESOLUTION|>--- conflicted
+++ resolved
@@ -366,11 +366,7 @@
                     depositFile.setLocation(file.getUri().toString());
                     // TODO - The client model currently only has "manuscript" and "supplemental" roles.
                     depositFile.setType(DepositFileType.valueOf(file.getFileRole().name().toLowerCase()));
-<<<<<<< HEAD
                     depositFile.setLabel(file.getDescription());
-=======
-                    depositFile.setLabel(labelMaker.label(depositFile.getType(), file.getDescription()));
->>>>>>> c1f8e6e0
                     files.add(depositFile);
                 }
             }
